--- conflicted
+++ resolved
@@ -212,13 +212,6 @@
                     f"| {name_link} | {distributions_str} | {traces} | {metrics} | {logs} |\n"
                 )
 
-<<<<<<< HEAD
-        # Add unmaintained note for non-connector components (since connectors don't show stability)
-        if component_type != "connector" and any(self._is_unmaintained(c) for c in components):
-            table_content += "\n⚠️ **Note:** Components marked with ⚠️ are unmaintained and have no active\ncodeowners. They may not receive regular updates or bug fixes.\n"
-
-        table_content += "\n[^1]:\n    Shows which [distributions](/docs/collector/distributions/) (core, contrib,\n    K8s, etc.) include this component.\n"
-=======
         # Only include footnotes and notes if requested (avoids duplicates on pages with multiple tables)
         if not include_footnotes:
             return table_content
@@ -234,12 +227,10 @@
             table_content += "⚠️ **Note:** Components marked with ⚠️ are unmaintained and have no active codeowners. They may not receive regular updates or bug fixes.\n\n"
 
         table_content += "[^1]: Shows which [distributions](/docs/collector/distributions/) (core, contrib, K8s, etc.) include this component.\n"
->>>>>>> 5f3d9d6a
-
-        # Add stability footnote for non-connector components
+
+        # Only add stability footnote for non-connector components
         if component_type != "connector":
-            stability_link = "https://github.com/open-telemetry/opentelemetry-collector/blob/main/docs/component-stability.md"
-            table_content += f"\n[^2]:\n    For details about component stability levels, see the\n    [OpenTelemetry Collector component stability definitions]({stability_link}).\n"
+            table_content += f"[^2]: For details about component stability levels, see the [OpenTelemetry Collector component stability definitions]({stability_link}).\n"
 
         return table_content
 
